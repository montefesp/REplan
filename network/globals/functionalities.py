--- conflicted
+++ resolved
@@ -4,277 +4,9 @@
 
 from iepy.technologies import get_config_values
 from iepy.geographics import get_subregions
-<<<<<<< HEAD
-from iepy.load import get_load
-
-
-def add_curtailment_penalty_term(network: pypsa.Network, snapshots: pd.DatetimeIndex, curtailment_cost: float):
-    """
-    Add curtailment penalties to the objective function.
-
-    Parameters
-    ----------
-    network: pypsa.Network
-        A PyPSA Network instance with buses associated to regions
-    snapshots: pd.DatetimeIndex
-        Network snapshots.
-    curtailment_cost: float
-        Cost of curtailing in M€/MWh # TODO: to be checked
-
-    """
-
-    techs = ['wind', 'pv']
-    gens = network.generators.index[network.generators.index.str.contains('|'.join(techs))]
-
-    model = network.model
-    gens_p_max_pu = network.generators_t.p_max_pu
-
-    model.generator_c = Var(gens, snapshots, within=NonNegativeReals)
-
-    def generation_curtailment_rule(model, gen, snapshot):
-        return model.generator_c[gen, snapshot] == \
-               model.generator_p_nom[gen] * gens_p_max_pu.loc[snapshot, gen] - model.generator_p[gen, snapshot]
-    model.generation_curtailment = Constraint(list(gens), list(snapshots), rule=generation_curtailment_rule)
-
-    model.objective.expr += curtailment_cost * sum(model.generator_c[gen, s] for gen in gens for s in snapshots)
-
-
-def add_curtailment_constraints(network: pypsa.Network, snapshots: pd.DatetimeIndex, allowed_curtailment_share: float):
-    """
-    Add extra constrains limiting curtailment of each generator, at each time step, as a share of p_max_pu*p_nom.
-
-    Parameters
-    ----------
-    network: pypsa.Network
-        A PyPSA Network instance with buses associated to regions
-    snapshots: pd.DatetimeIndex
-        Network snapshots.
-    allowed_curtailment_share: float
-        Maximum allowed share of generation that can be curtailed.
-
-    """
-
-    model = network.model
-    gens_p_max_pu = network.generators_t.p_max_pu
-
-    techs = ['wind', 'pv']
-    gens = network.generators.index[network.generators.index.str.contains('|'.join(techs))]
-
-    model.generator_c = Var(gens, snapshots, within=NonNegativeReals)
-
-    def generation_curtailment_rule(model, gen, snapshot):
-        return model.generator_c[gen, snapshot] == \
-               model.generator_p_nom[gen] * gens_p_max_pu.loc[snapshot, gen] - model.generator_p[gen, snapshot]
-    model.generation_curtailment = Constraint(list(gens), list(snapshots), rule=generation_curtailment_rule)
-
-    def curtailment_rule(model, gen, snapshot):
-        return model.generator_c[gen, snapshot] <= \
-               allowed_curtailment_share * gens_p_max_pu.loc[snapshot, gen] * model.generator_p_nom[gen]
-    model.limit_curtailment = Constraint(list(gens), list(snapshots), rule=curtailment_rule)
-
-
-def add_co2_budget_per_country(net: pypsa.Network,
-                               reduction_share_per_country: Dict[str, float],
-                               refyear: int):
-    """
-    Add CO2 budget per country.
-
-    Parameters
-    ----------
-    net: pypsa.Network
-        A PyPSA Network instance with buses associated to regions
-    reduction_share_per_country: Dict[str, float]
-        Percentage of reduction of emission for each country.
-    refyear: int
-        Reference year from which the reduction in emission is computed.
-
-    """
-
-    model = net.model
-
-    def generation_emissions_per_bus_rule(model, bus):
-
-        bus_emission_reference = get_co2_emission_level_for_country(bus, refyear)
-        bus_emission_target = (1-reduction_share_per_country[bus]) * bus_emission_reference * len(net.snapshots) / 8760. * net.config['time']['downsampling']
-
-        bus_gens = net.generators[(net.generators.carrier.astype(bool)) & (net.generators.bus == bus)]
-
-        generator_emissions_sum = 0.
-        for tech in bus_gens.type.unique():
-
-            fuel, efficiency = get_tech_info(tech, ["fuel", "efficiency_ds"])
-            fuel_emissions_el = get_fuel_info(fuel, ['CO2'])
-            fuel_emissions_thermal = fuel_emissions_el/efficiency
-
-            gens = bus_gens[bus_gens.type == tech]
-
-            for g in gens.index.values:
-                for s in net.snapshots:
-                    generator_emissions_sum += model.generator_p[g, s]*fuel_emissions_thermal.values[0]
-
-        return generator_emissions_sum <= bus_emission_target
-    model.generation_emissions_per_bus = Constraint(list(reduction_share_per_country.keys()),
-                                                    rule=generation_emissions_per_bus_rule)
-
-
-def add_co2_budget_global(network: pypsa.Network, region: str, co2_reduction_share: float, co2_reduction_refyear: int):
-    """
-    Add global CO2 budget.
-
-    Parameters
-    ----------
-    region: str
-        Region over which the network is defined.
-    network: pypsa.Network
-        A PyPSA Network instance with buses associated to regions
-    co2_reduction_share: float
-        Percentage of reduction of emission.
-    co2_reduction_refyear: int
-        Reference year from which the reduction in emission is computed.
-
-    """
-
-    model = network.model
-
-    co2_reference_kt = get_reference_emission_levels_for_region(region, co2_reduction_refyear)
-    co2_budget = co2_reference_kt * (1 - co2_reduction_share) * len(network.snapshots) / 8760. * network.config['time']['downsampling']
-    
-    # Drop rows (gens) without an associated carrier (i.e., technologies not emitting)
-    gens = network.generators[network.generators.carrier.astype(bool)]
-
-    def generation_emissions_rule(model):
-
-        generator_emissions_sum = 0.
-        for tech in gens.type.unique():
-
-            fuel, efficiency = get_tech_info(tech, ["fuel", "efficiency_ds"])
-            fuel_emissions_el = get_fuel_info(fuel, ['CO2'])
-            fuel_emissions_thermal = fuel_emissions_el/efficiency
-
-            gen = gens[gens.index.str.contains(tech)]
-
-            for g in gen.index.values:
-                for s in network.snapshots:
-                    generator_emissions_sum += model.generator_p[g, s]*fuel_emissions_thermal.values[0]
-
-        return generator_emissions_sum <= co2_budget
-    model.generation_emissions_global = Constraint(rule=generation_emissions_rule)
-
-
-def add_import_limit_constraint(network: pypsa.Network, import_share: float, countries: List[str]):
-    """
-    Add per-bus constraint on import budgets.
-
-    Parameters
-    ----------
-    network: pypsa.Network
-        A PyPSA Network instance with buses associated to regions
-    import_share: float
-        Maximum share of load that can be satisfied via imports.
-    countries: List[str]
-        ISO2 codes of countries on which to impose import limit constraints
-
-    Notes
-    -----
-    Using a flat value across EU, could be updated to support different values for different countries.
-
-    """
-
-    model = network.model
-    links = network.links
-    snapshots = network.snapshots
-
-    def import_constraint_rule(model, bus):
-
-        load_at_bus = get_load(timestamps=snapshots, countries=[bus], missing_data='interpolate').sum()
-        import_budget = import_share * load_at_bus.values[0]
-
-        links_in = links[links.bus1 == bus].index
-        links_out = links[links.bus0 == bus].index
-
-        imports = 0.
-        if not links_in.empty:
-            imports += sum(model.link_p[e, s] for e in links_in for s in network.snapshots)
-        if not links_out.empty:
-            imports -= sum(model.link_p[e, s] for e in links_out for s in network.snapshots)
-        return imports <= import_budget
-
-    # TODO: based on the assumption that the bus is associated to a country
-    model.import_constraint = Constraint(countries, rule=import_constraint_rule)
-
-
-def store_links_constraint(network: pypsa.Network, ctd_ratio: float):
-
-    model = network.model
-    links = network.links
-
-    links_to_bus = links[links.index.str.contains('to AC')].index
-    links_from_bus = links[links.index.str.contains('AC to')].index
-
-    def store_links_ratio_rule(model, discharge_link, charge_link):
-
-        return model.link_p_nom[discharge_link]*ctd_ratio == model.link_p_nom[charge_link]
-
-    model.store_links_ratio = Constraint(list(zip(links_to_bus, links_from_bus)), rule=store_links_ratio_rule)
-
-
-def add_planning_reserve_constraint(net: pypsa.Network, prm: float):
-    """
-    Constraint that ensures a minimum dispatchable installed capacity.
-
-    Parameters
-    ----------
-    net: pypsa.Network
-        A PyPSA Network instance with buses associated to regions
-    prm: float
-        Planning reserve margin.
-    """
-    model = net.model
-    buses = net.loads.bus
-    cc_ds = net.cc_ds
-    dispatchable_technologies = ['ocgt', 'ccgt', 'ccgt_ccs', 'nuclear', 'sto']
-    res_technologies = ['wind_onshore', 'wind_offshore', 'pv_utility', 'pv_residential']
-
-    def planning_reserve_constraint_rule(model, bus):
-
-        lhs = 0
-        legacy_at_bus = 0
-
-        gens = net.generators[(net.generators.bus == bus) & (net.generators.type.isin(dispatchable_technologies))]
-        for gen in gens.index:
-            if gens.loc[gen].p_nom_extendable:
-                lhs += model.generator_p_nom[gen]
-            else:
-                legacy_at_bus += gens.loc[gen].p_nom_min
-
-        stos = net.storage_units[(net.storage_units.bus == bus) &
-                                 (net.storage_units.type.isin(dispatchable_technologies))]
-        for sto in stos.index:
-            if stos.loc[sto].p_nom_extendable:
-                lhs += model.storage_unit_p_nom[gen]
-            else:
-                legacy_at_bus += stos.loc[sto].p_nom_min
-
-        res_gens = net.generators[(net.generators.bus == bus) &
-                                  (net.generators.type.str.contains('|'.join(res_technologies)))]
-        for gen in res_gens.index:
-            lhs += model.generator_p_nom[gen] * cc_ds.loc[' '.join(gen.split(' ')[1:])]
-
-        # Get load for country
-        load_idx = net.loads[net.loads.bus == bus].index
-        load_peak = net.loads_t.p_set[load_idx].max()
-
-        load_corrected_with_margin = load_peak * (1 + prm)
-        rhs = load_corrected_with_margin.values[0] - legacy_at_bus
-
-        return lhs >= rhs
-
-    model.planning_reserve_margin = Constraint(buses, rule=planning_reserve_constraint_rule)
-=======
 
 import logging
 logger = logging.getLogger()
->>>>>>> f2d2d779
 
 
 def add_extra_functionalities(net: pypsa.Network, snapshots: pd.DatetimeIndex):
@@ -291,16 +23,6 @@
 
     """
 
-<<<<<<< HEAD
-    conf_func = net.config["functionalities"]
-
-    if conf_func["curtailment"]["include"]:
-        strategy = conf_func["curtailment"]["strategy"][0]
-        if strategy == 'economic':
-            add_curtailment_penalty_term(net, snapshots, conf_func["curtailment"]["strategy"][1])
-        elif strategy == 'technical':
-            add_curtailment_constraints(net, snapshots, conf_func["curtailment"]["strategy"][1])
-=======
     assert hasattr(net, 'config'), 'To use functionalities, you need to give the network a config attribute' \
                                    'specifying which functionality you want to add.'
 
@@ -308,7 +30,6 @@
     for field in mandatory_fields:
         assert field in net.config, f'Error: No field {field} found in config.'
     conf_func = net.config["functionalities"]
->>>>>>> f2d2d779
 
     pyomo = net.config['pyomo']
     if pyomo:
@@ -338,10 +59,10 @@
         mitigation_factor = conf_func["co2_emissions"]["mitigation_factor"]
         ref_year = conf_func["co2_emissions"]["reference_year"]
         if strategy == 'country':
+            # TODO: this is not very robust
             countries = get_subregions(net.config['region'])
-            mitigation_factor = [mitigation_factor] * len(countries)
             assert len(countries) == len(mitigation_factor), \
-                "A CO2 emission reduction share must be given for each country in the main region."
+                "Error: a co2 emission reduction share must be given for each country in the main region."
             mitigation_factor_dict = dict(zip(countries, mitigation_factor))
             funcs.add_co2_budget_per_country(net, mitigation_factor_dict, ref_year)
         elif strategy == 'global':
@@ -359,9 +80,6 @@
         ctd_ratio = get_config_values("Li-ion_p", ["ctd_ratio"])
         funcs.store_links_constraint(net, ctd_ratio)
 
-<<<<<<< HEAD
-    if conf_func["prm"]["include"]:
-=======
     if "disp_cap" in conf_func and conf_func["disp_cap"]["include"]:
         countries = get_subregions(net.config['region'])
         disp_threshold = conf_func["disp_cap"]["disp_threshold"]
@@ -371,7 +89,6 @@
         funcs.dispatchable_capacity_lower_bound(net, thresholds)
 
     if 'prm' in conf_func and conf_func["prm"]["include"]:
->>>>>>> f2d2d779
         prm = conf_func["prm"]["PRM"]
         funcs.add_planning_reserve_constraint(net, prm)
 
